--- conflicted
+++ resolved
@@ -177,16 +177,7 @@
 	for _, tt := range tests {
 		t.Run(tt.name, func(t *testing.T) {
 			sink := new(consumertest.TracesSink)
-<<<<<<< HEAD
-			zr, err := newReceiver(tt.config, sink, receivertest.NewNopSettings())
-=======
-			cfg := &Config{
-				ServerConfig: confighttp.ServerConfig{
-					Endpoint: "localhost:0",
-				},
-			}
-			zr, err := newReceiver(cfg, sink, receivertest.NewNopSettings(metadata.Type))
->>>>>>> 6e1f0f36
+			zr, err := newReceiver(tt.config, sink, receivertest.NewNopSettings(metadata.Type))
 			require.NoError(t, err)
 			require.NotNil(t, zr)
 
